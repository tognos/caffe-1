--- conflicted
+++ resolved
@@ -26,11 +26,10 @@
 #define PyArray_SetBaseObject(arr, x) (PyArray_BASE(arr) = (x))
 #endif
 
-<<<<<<< HEAD
 // Hack to convert macro to string
 #define STRINGIZE(m) #m
 #define STRINGIZE2(m) STRINGIZE(m)
-=======
+
 /* Fix to avoid registration warnings in pycaffe (#3960) */
 #define BP_REGISTER_SHARED_PTR_TO_PYTHON(PTR) do { \
   const boost::python::type_info info = \
@@ -43,7 +42,6 @@
     bp::register_ptr_to_python<shared_ptr<PTR > >(); \
   } \
 } while (0)
->>>>>>> 3d41c8a0
 
 namespace bp = boost::python;
 
