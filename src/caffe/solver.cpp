--- conflicted
+++ resolved
@@ -102,13 +102,6 @@
     net_.reset(new Net(net_param, rank_, &init_flag_, &iter0_flag_,
         root_solver_->net_.get()));
   }
-#ifndef CPU_ONLY
-  for (const shared_ptr<Blob>& param : net_->learnable_params()) {
-    // To prevent allocations inside on_start call:
-    param->allocate_data(Caffe::mode() == Caffe::GPU);
-  }
-  net_->InitializeLearnableDiffSpace();
-#endif
 }
 
 void Solver::InitTestNets() {
@@ -206,18 +199,16 @@
   if (iters <= 0) {
     iter0_flag_.set();
     init_flag_.set();
-<<<<<<< HEAD
-=======
   }
 
 #ifndef CPU_ONLY
   for (const shared_ptr<Blob>& param : net_->learnable_params()) {
     // To prevent allocations inside on_start call:
     param->allocate_data(mode == Caffe::GPU);
->>>>>>> 13425c6b
-  }
-
-#ifndef CPU_ONLY
+  }
+
+  net_->InitializeLearnableDiffSpace();
+
   if (solver_count > 1) {
     // we need to sync all threads before starting, otherwise some cuda init,
     // malloc or other cuda stuff could interlock with in-loop cuda GPU sync
