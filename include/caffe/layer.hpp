--- conflicted
+++ resolved
@@ -611,20 +611,6 @@
   }
 }
 
-<<<<<<< HEAD
-// Serialize LayerParameter to protocol buffer
-template<typename Ftype, typename Btype>
-void Layer<Ftype, Btype>::ToProto(LayerParameter* param, bool write_diff) {
-  param->Clear();
-  param->CopyFrom(layer_param_);
-  param->clear_blobs();
-  for (int i = 0; i < blobs_.size(); ++i) {
-    blobs_[i]->template ToProto<Btype>(param->add_blobs(), write_diff);
-  }
-}
-
-=======
->>>>>>> 5e106ce3
 }  // namespace caffe
 
 #endif  // CAFFE_LAYER_H_